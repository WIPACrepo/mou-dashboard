--- conflicted
+++ resolved
@@ -8,12 +8,8 @@
 A dashboard for managing & reporting MoU tasks
 
 ### Getting Started
-<<<<<<< HEAD
     python3.8 -m virtualenv -p python3.8 mou-dash-web
-=======
-    python3 -m virtualenv -p python3 mou-dash-web
     . mou-dash-web/bin/activate
->>>>>>> daa1a904
     pip install -r web_app/requirements.txt
 
 ### Running the Server
